--- conflicted
+++ resolved
@@ -286,20 +286,6 @@
 #
 
 set(
-<<<<<<< HEAD
-     _RENDERER_DAGPT_HEADERS
-     "${_INCLUDE_DIR}/dagpt.h"
-     "${_INCLUDE_DIR}/dagpt.common.h"
-     "${_INCLUDE_DIR}/dagpt.graph.h"
-     "${_INCLUDE_DIR}/dagpt.eval.h"
-     "${_INCLUDE_DIR}/dagpt.pool.h"
-)
-set(
-     _RENDERER_DAGPT_SOURCES
-     "dagpt.cpp"
-     "dagpt.graph.cpp"
-     "dagpt.pool.cpp"
-=======
 	_RENDERER_DAGPT_HEADERS
 	"${_INCLUDE_DIR}/dagpt.h"
 	"${_INCLUDE_DIR}/dagpt.common.h"
@@ -314,7 +300,6 @@
 	"dagpt.graph.cpp"
 	"dagpt.pool.cpp"
 	"dagpt.defaulteval.cpp"
->>>>>>> d9c25c61
 )
 source_group("${_HEADER_FILES_ROOT}\\renderer\\dagpt" FILES ${_RENDERER_DAGPT_HEADERS})
 source_group("${_SOURCE_FILES_ROOT}\\renderer\\dagpt" FILES ${_RENDERER_DAGPT_SOURCES})
